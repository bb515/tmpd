--- conflicted
+++ resolved
@@ -589,14 +589,9 @@
 def compute_metrics_inner(config, cs_method, eval_path, x, y, q_samples,
                           data_pools, inception_model, inceptionv3,
                           compute_lpips=True, save=True):
-<<<<<<< HEAD
-  uint8_samples = np.clip(q_samples * 255., 0, 255).astype(np.uint8)
-  # Use inceptionV3 for images with resolution higher than 256.
-  inceptionv3 = config.data.image_size >= 256
-=======
   """Assumes images (x, y, q_samples) are all in the same space with range [0., 1.]."""
   samples = np.clip(q_samples * 255., 0, 255).astype(np.uint8)
->>>>>>> a0ce4cdf
+  uint8_samples = np.clip(q_samples * 255., 0, 255).astype(np.uint8)
   # LPIPS - Need to permute and rescale to calculate correctly
   if compute_lpips: loss_fn_vgg = lpips.LPIPS(net='vgg')
   # Evaluate FID scores

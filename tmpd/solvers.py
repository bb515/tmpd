--- conflicted
+++ resolved
@@ -273,14 +273,9 @@
 
 class ReproducePiGDMVP(DDIMVP):
   """
-<<<<<<< HEAD
-  NOTE: We found this method to be unstable on all datasets, even when static
-    thresholding (clip=True) is used at each step of estimating x_0.
-=======
   NOTE: We found this method to be unstable on CIFAR10 dataset, even with
     thresholding (clip=True) is used at each step of estimating x_0, and for each weighting
     schedule that we tried.
->>>>>>> a0ce4cdf
   PiGDM Song et al. 2023. Markov chain using the DDIM Markov Chain or VP SDE."""
 
   def __init__(self, y, observation_map, noise_std, shape, model, data_variance=1., eta=1., beta=None, ts=None):
